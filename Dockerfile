--- conflicted
+++ resolved
@@ -6,7 +6,6 @@
 WORKDIR /workspace
 # Copy the Go Modules manifests
 COPY . .
-<<<<<<< HEAD
 # COPY go.sum go.sum
 # # cache deps before building and copying source so that we don't need to re-download as much
 # # and so that source changes don't invalidate our downloaded layer
@@ -14,17 +13,6 @@
 RUN git config --global url."https://${GITHUB_TOKEN}@github.com/".insteadOf "https://github.com/"
 RUN go mod download
 
-# # Copy the go source
-# COPY cmd/main.go cmd/main.go
-# COPY api/ api/
-# COPY internal/controller/ internal/controller/
-
-=======
-# cache deps before building and copying source so that we don't need to re-download as much
-# and so that source changes don't invalidate our downloaded layer
-RUN go mod download
-
->>>>>>> 986beefd
 # Build
 # the GOARCH has not a default value to allow the binary be built according to the host where the command
 # was called. For example, if we call make docker-build in a local env which has the Apple Silicon M1 SO
