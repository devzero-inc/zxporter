--- conflicted
+++ resolved
@@ -89,13 +89,8 @@
           #  cpu: 500m
           #  memory: 128Mi
           requests:
-<<<<<<< HEAD
-            cpu: "1"
-            memory: 1024Mi
-=======
             cpu: 200m
             memory: 128Mi
->>>>>>> 42bbe0c9
         volumeMounts:
         - name: config-volume
           mountPath: /etc/zxporter/config
