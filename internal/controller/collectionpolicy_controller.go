--- conflicted
+++ resolved
@@ -1127,11 +1127,13 @@
 				collector.DefaultMaxBatchTime,
 				logger,
 			)
-<<<<<<< HEAD
 		case "custom_resource_definition":
 			replacedCollector = collector.NewCRDCollector(
 				r.ApiExtensions,
-=======
+        collector.DefaultMaxBatchSize,
+				collector.DefaultMaxBatchTime,
+				logger,
+			)
 		case "keda_scaled_job":
 			replacedCollector = collector.NewScaledJobCollector(
 				r.KEDAClient,
@@ -1146,7 +1148,6 @@
 				r.KEDAClient,
 				newConfig.TargetNamespaces,
 				newConfig.ExcludedKedaScaledObjects,
->>>>>>> d105d1fc
 				collector.DefaultMaxBatchSize,
 				collector.DefaultMaxBatchTime,
 				logger,
@@ -1874,22 +1875,23 @@
 			name: collector.ArgoRollouts,
 		},
 		{
-<<<<<<< HEAD
 			collector: collector.NewCRDCollector(
 				r.ApiExtensions,
-=======
+				collector.DefaultMaxBatchSize,
+				collector.DefaultMaxBatchTime,
+				logger,
+			),
+			name: collector.CustomResourceDefinition,
+		},
+		{
 			collector: collector.NewScaledJobCollector(
 				r.KEDAClient,
 				config.TargetNamespaces,
 				config.ExcludedKedaScaledJobs,
->>>>>>> d105d1fc
-				collector.DefaultMaxBatchSize,
-				collector.DefaultMaxBatchTime,
-				logger,
-			),
-<<<<<<< HEAD
-			name: collector.CustomResourceDefinition,
-=======
+				collector.DefaultMaxBatchSize,
+				collector.DefaultMaxBatchTime,
+				logger,
+			),
 			name: collector.KedaScaledObject,
 		},
 		{
@@ -1902,7 +1904,6 @@
 				logger,
 			),
 			name: collector.KedaScaledJob,
->>>>>>> d105d1fc
 		},
 	}
 
@@ -2338,11 +2339,13 @@
 					collector.DefaultMaxBatchTime,
 					logger,
 				)
-<<<<<<< HEAD
 			case "custom_resource_definition":
 				replacedCollector = collector.NewCRDCollector(
 					r.ApiExtensions,
-=======
+          collector.DefaultMaxBatchSize,
+					collector.DefaultMaxBatchTime,
+					logger,
+				)
 			case "keda_scaled_job":
 				replacedCollector = collector.NewScaledJobCollector(
 					r.KEDAClient,
@@ -2357,7 +2360,6 @@
 					r.KEDAClient,
 					newConfig.TargetNamespaces,
 					newConfig.ExcludedKedaScaledObjects,
->>>>>>> d105d1fc
 					collector.DefaultMaxBatchSize,
 					collector.DefaultMaxBatchTime,
 					logger,
